--- conflicted
+++ resolved
@@ -1,114 +1,111 @@
-from .PlayerManager import *
-from .WebSocket import *
-
-import logging
-
-log = logging.getLogger(__name__)
-
-
-def set_log_level(log_level):
-    root_log = logging.getLogger(__name__.split('.')[0])
-    root_log.setLevel(log_level)
-
-
-class Lavalink:
-    def __init__(self, bot):
-        self.client = None
-        self.players = PlayerManager(bot)
-        self.ws = None
-
-
-class Client:
-    def __init__(self, bot, log_level='info', loop=asyncio.get_event_loop(), host='localhost',
-                 rest_port=2333, password='', ws_retry=3, ws_port=80, shard_count=1):
-        self.http = bot.http._session  # Let's use the bot's http session instead
-        self.voice_state = {}
-        self.hooks = []
-<<<<<<< HEAD
-        self.log_level = resolve_log_level(log_level)
-=======
-
-        set_log_level(kwargs.pop('log_level', logging.INFO))
->>>>>>> 03f8f803
-
-        self.bot = bot
-        self.bot.add_listener(self.on_socket_response)
-
-        self.loop = loop
-        self.rest_uri = 'http://{}:{}/loadtracks?identifier='.format(host, rest_port)
-        self.password = password
-
-        if not hasattr(self.bot, 'lavalink'):
-            self.bot.lavalink = Lavalink(self.bot)
-            self.bot.lavalink.ws = WebSocket(
-                self, host, password, ws_port, ws_retry, shard_count
-            )
-
-        if not self.bot.lavalink.client:
-            self.bot.lavalink.client = self
-
-    def register_hook(self, func):
-        if func not in self.hooks:
-            self.hooks.append(func)
-
-    def unregister_hook(self, func):
-        if func in self.hooks:
-            self.hooks.remove(func)
-
-    async def _trigger_event(self, event: str, guild_id: str, reason: str=''):
-        player = self.bot.lavalink.players[int(guild_id)]
-
-        if player:
-            for hook in self.hooks:
-                await hook(player, event)
-
-            if event in ['TrackEndEvent', 'TrackExceptionEvent', 'TrackStuckEvent']:
-                await player._on_track_end(reason)
-
-    async def _update_state(self, data):
-        g = int(data['guildId'])
-
-        if self.bot.lavalink.players.has(g):
-            p = self.bot.lavalink.players.get(g)
-            p.position = data['state']['position']
-            p.position_timestamp = data['state']['time']
-
-    async def get_tracks(self, query):
-        log.debug('Requesting tracks for query ' + query)
-        async with self.http.get(self.rest_uri + query, headers={'Authorization': self.password}) as res:
-            js = await res.json(content_type=None)
-            res.close()
-            return js
-
-    # Bot Events
-    async def on_socket_response(self, data):
-        # INTERCEPT VOICE UPDATES
-        if not data or data.get('t', '') not in ['VOICE_STATE_UPDATE', 'VOICE_SERVER_UPDATE']:
-            return
-
-        if data['t'] == 'VOICE_SERVER_UPDATE':
-            self.voice_state.update({
-                'op': 'voiceUpdate',
-                'guildId': data['d']['guild_id'],
-                'event': data['d']
-            })
-        else:
-            if int(data['d']['user_id']) != self.bot.user.id:
-                return
-
-            self.voice_state.update({'sessionId': data['d']['session_id']})
-
-            guild_id = int(data['d']['guild_id'])
-
-            if self.bot.lavalink.players[guild_id]:
-                self.bot.lavalink.players[guild_id].channel_id = data['d']['channel_id']
-
-        if {'op', 'guildId', 'sessionId', 'event'} == self.voice_state.keys():
-            await self.bot.lavalink.ws.send(**self.voice_state)
-            self.voice_state.clear()
-
-    def destroy(self):
-        self.bot.remove_listener(self.on_socket_response)
-        self.hooks.clear()
-        self.bot.lavalink.client = None
-
+from .PlayerManager import *
+from .WebSocket import *
+
+import logging
+
+log = logging.getLogger(__name__)
+
+
+def set_log_level(log_level):
+    root_log = logging.getLogger(__name__.split('.')[0])
+    root_log.setLevel(log_level)
+
+
+class Lavalink:
+    def __init__(self, bot):
+        self.client = None
+        self.players = PlayerManager(bot)
+        self.ws = None
+
+
+class Client:
+    def __init__(self, bot, log_level='info', loop=asyncio.get_event_loop(), host='localhost',
+                 rest_port=2333, password='', ws_retry=3, ws_port=80, shard_count=1):
+        self.http = bot.http._session  # Let's use the bot's http session instead
+        self.voice_state = {}
+        self.hooks = []
+        self.log_level = resolve_log_level(log_level)
+
+        set_log_level(kwargs.pop('log_level', logging.INFO))
+
+        self.bot = bot
+        self.bot.add_listener(self.on_socket_response)
+
+        self.loop = loop
+        self.rest_uri = 'http://{}:{}/loadtracks?identifier='.format(host, rest_port)
+        self.password = password
+
+        if not hasattr(self.bot, 'lavalink'):
+            self.bot.lavalink = Lavalink(self.bot)
+            self.bot.lavalink.ws = WebSocket(
+                self, host, password, ws_port, ws_retry, shard_count
+            )
+
+        if not self.bot.lavalink.client:
+            self.bot.lavalink.client = self
+
+    def register_hook(self, func):
+        if func not in self.hooks:
+            self.hooks.append(func)
+
+    def unregister_hook(self, func):
+        if func in self.hooks:
+            self.hooks.remove(func)
+
+    async def _trigger_event(self, event: str, guild_id: str, reason: str=''):
+        player = self.bot.lavalink.players[int(guild_id)]
+
+        if player:
+            for hook in self.hooks:
+                await hook(player, event)
+
+            if event in ['TrackEndEvent', 'TrackExceptionEvent', 'TrackStuckEvent']:
+                await player._on_track_end(reason)
+
+    async def _update_state(self, data):
+        g = int(data['guildId'])
+
+        if self.bot.lavalink.players.has(g):
+            p = self.bot.lavalink.players.get(g)
+            p.position = data['state']['position']
+            p.position_timestamp = data['state']['time']
+
+    async def get_tracks(self, query):
+        log.debug('Requesting tracks for query ' + query)
+        async with self.http.get(self.rest_uri + query, headers={'Authorization': self.password}) as res:
+            js = await res.json(content_type=None)
+            res.close()
+            return js
+
+    # Bot Events
+    async def on_socket_response(self, data):
+        # INTERCEPT VOICE UPDATES
+        if not data or data.get('t', '') not in ['VOICE_STATE_UPDATE', 'VOICE_SERVER_UPDATE']:
+            return
+
+        if data['t'] == 'VOICE_SERVER_UPDATE':
+            self.voice_state.update({
+                'op': 'voiceUpdate',
+                'guildId': data['d']['guild_id'],
+                'event': data['d']
+            })
+        else:
+            if int(data['d']['user_id']) != self.bot.user.id:
+                return
+
+            self.voice_state.update({'sessionId': data['d']['session_id']})
+
+            guild_id = int(data['d']['guild_id'])
+
+            if self.bot.lavalink.players[guild_id]:
+                self.bot.lavalink.players[guild_id].channel_id = data['d']['channel_id']
+
+        if {'op', 'guildId', 'sessionId', 'event'} == self.voice_state.keys():
+            await self.bot.lavalink.ws.send(**self.voice_state)
+            self.voice_state.clear()
+
+    def destroy(self):
+        self.bot.remove_listener(self.on_socket_response)
+        self.hooks.clear()
+        self.bot.lavalink.client = None
+