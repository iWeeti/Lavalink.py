class QueueEndEvent:
    """ This event will be dispatched when there are no more songs in the queue. """
    def __init__(self, player):
        self.player = player


class TrackStuckEvent:
    """ This event will be dispatched when the currently playing song is stuck. """
    def __init__(self, player, track, threshold):
        self.player = player
        self.track = track
        self.threshold = threshold


class TrackExceptionEvent:
    """ This event will be dispatched when an exception occurs while playing a track. """
    def __init__(self, player, track, exception):
        self.exception = exception
        self.player = player
        self.track = track


class TrackEndEvent:
    """ This event will be dispatched when the player finished playing a track. """
    def __init__(self, player, track, reason):
        self.reason = reason
        self.player = player
        self.track = track


class TrackStartEvent:
    """ This event will be dispatched when the player starts to play a track. """
    def __init__(self, player, track):
        self.player = player
        self.track = track


<<<<<<< HEAD
class RawStatusUpdateEvent:
    def __init__(self, data):
        self.data = data

=======
class StatsUpdateEvent:
    """ This event will be dispatched when the websocket receives a statistics update. """
    def __init__(self, data):
        self.stats = data

>>>>>>> 8388ceb0
<|MERGE_RESOLUTION|>--- conflicted
+++ resolved
@@ -1,49 +1,41 @@
-class QueueEndEvent:
-    """ This event will be dispatched when there are no more songs in the queue. """
-    def __init__(self, player):
-        self.player = player
-
-
-class TrackStuckEvent:
-    """ This event will be dispatched when the currently playing song is stuck. """
-    def __init__(self, player, track, threshold):
-        self.player = player
-        self.track = track
-        self.threshold = threshold
-
-
-class TrackExceptionEvent:
-    """ This event will be dispatched when an exception occurs while playing a track. """
-    def __init__(self, player, track, exception):
-        self.exception = exception
-        self.player = player
-        self.track = track
-
-
-class TrackEndEvent:
-    """ This event will be dispatched when the player finished playing a track. """
-    def __init__(self, player, track, reason):
-        self.reason = reason
-        self.player = player
-        self.track = track
-
-
-class TrackStartEvent:
-    """ This event will be dispatched when the player starts to play a track. """
-    def __init__(self, player, track):
-        self.player = player
-        self.track = track
-
-
-<<<<<<< HEAD
-class RawStatusUpdateEvent:
-    def __init__(self, data):
-        self.data = data
-
-=======
-class StatsUpdateEvent:
-    """ This event will be dispatched when the websocket receives a statistics update. """
-    def __init__(self, data):
-        self.stats = data
-
->>>>>>> 8388ceb0
+class QueueEndEvent:
+    """ This event will be dispatched when there are no more songs in the queue. """
+    def __init__(self, player):
+        self.player = player
+
+
+class TrackStuckEvent:
+    """ This event will be dispatched when the currently playing song is stuck. """
+    def __init__(self, player, track, threshold):
+        self.player = player
+        self.track = track
+        self.threshold = threshold
+
+
+class TrackExceptionEvent:
+    """ This event will be dispatched when an exception occurs while playing a track. """
+    def __init__(self, player, track, exception):
+        self.exception = exception
+        self.player = player
+        self.track = track
+
+
+class TrackEndEvent:
+    """ This event will be dispatched when the player finished playing a track. """
+    def __init__(self, player, track, reason):
+        self.reason = reason
+        self.player = player
+        self.track = track
+
+
+class TrackStartEvent:
+    """ This event will be dispatched when the player starts to play a track. """
+    def __init__(self, player, track):
+        self.player = player
+        self.track = track
+
+
+class StatsUpdateEvent:
+    """ This event will be dispatched when the websocket receives a statistics update. """
+    def __init__(self, data):
+        self.stats = data